--- conflicted
+++ resolved
@@ -922,7 +922,6 @@
 ⚠️ **CRITICAL**: Always verify which Supabase instance you're using before running any commands!
 The wrong instance can corrupt data in the other project's database. See [Supabase Local Instance](#supabase-local-instance) for details.
 
-<<<<<<< HEAD
 ### 9. Authentication Not Working After `supabase db reset`
 
 ❌ **Symptom**: Magic links don't work, users redirected to login even with valid session
@@ -964,8 +963,6 @@
 
 ⚠️ **CRITICAL**: Server Components can ONLY see Next.js cookies (like `NEXT_LOCALE`), NOT external library cookies (like `sb-auth-token`). Always use Client Components for authentication checks.
 
-=======
->>>>>>> 9b00fd25
 ---
 
 ## 🎯 Development Priorities
